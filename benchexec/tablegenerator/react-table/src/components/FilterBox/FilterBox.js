// This file is part of BenchExec, a framework for reliable benchmarking:
// https://github.com/sosy-lab/benchexec
//
// SPDX-FileCopyrightText: 2019-2020 Dirk Beyer <https://www.sosy-lab.org>
//
// SPDX-License-Identifier: Apache-2.0

import React from "react";
import FilterContainer from "./FilterContainer";
import TaskFilterCard from "./TaskFilterCard";
import { faTimes, faTrash } from "@fortawesome/free-solid-svg-icons";
import { FontAwesomeIcon } from "@fortawesome/react-fontawesome";
import equals from "deep-equal";
import { isNil } from "../../utils/utils";
const classNames = require("classnames");

export default class FilterBox extends React.PureComponent {
  constructor(props) {
    super(props);

    const { filtered } = props;

    this.listeners = [];

    this.resetFilterHook = (fun) => this.listeners.push(fun);

    this.state = {
      filters: this.createFiltersFromReactTableStructure(filtered),
      idFilters: this.retrieveIdFilters(filtered),
    };
  }

  componentDidUpdate(prevProps) {
    if (!equals(prevProps.filtered, this.props.filtered)) {
      this.setState({
        filters: this.createFiltersFromReactTableStructure(this.props.filtered),
        idFilters: this.retrieveIdFilters(this.props.filtered),
      });
    }
  }

  resetAllFilters() {
    this.resetAllContainers();
    this.resetIdFilters();
  }

  resetIdFilters() {
    const empty = null; //Object.keys(this.props.ids).map(() => null);
    this.setState({ idFilters: empty });
    this.sendFilters({ filter: this.state.filters, idFilter: empty });
  }

  resetAllContainers() {
    this.listeners.forEach((fun) => fun());
  }

  retrieveIdFilters(filters) {
    const possibleIdFilter = filters.find((filter) => filter.id === "id");
    return possibleIdFilter ? possibleIdFilter.values : [];
  }

  createFiltersFromReactTableStructure(filters) {
    if (!filters || !filters.length) {
      return [];
    }

    const out = [];

    for (const { id, value } of filters.flat()) {
      if (id === "id") {
        continue;
      }
      const [tool, title, col] = id.split("_");
      const toolArr = out[tool] || [];
      if (!toolArr[col]) {
        toolArr[col] = { title, values: [value] };
      } else {
        toolArr[col].values.push(value);
      }
      out[tool] = toolArr;
    }
    return out;
  }

  flattenFilterStructure() {
    return Object.values(Object.values(this.state.filters));
  }

  sendFilters({ filter, idFilter }) {
    const newFilter = [
      ...filter
        .map((tool, toolIdx) => {
          if (tool === null || tool === undefined) {
            return null;
          }
          return tool.map((col, colIdx) => {
            return col.values.map((val) => ({
              id: `${toolIdx}_${col.title}_${colIdx}`,
              value: val,
            }));
          });
        })
        .flat(3)
        .filter((i) => i !== null && i !== undefined),
    ];
<<<<<<< HEAD
    if (idFilter && idFilter.length > 0) {
      newFilter.push({ id: "id", values: idFilter });
    }

=======
    newFilter.push({ id: "id", values: idFilter });
    this.props.addTypeToFilter(newFilter);
>>>>>>> 8392b0b0
    this.props.setFilter(newFilter, true);
  }

  updateFilters(toolIdx, columnIdx, data) {
    //this.props.setFilter(newFilter);
    const newFilters = [...this.state.filters];
    const idFilter = this.state.idFilters;
    newFilters[toolIdx] = newFilters[toolIdx] || [];
    newFilters[toolIdx][columnIdx] = data;
    this.setState({ filters: newFilters });
    this.sendFilters({ filter: newFilters, idFilter });
  }

  updateIdFilters(data) {
    const mapped = Object.keys(this.props.ids).map((i) => data[i]);

    const newFilter = mapped.some((item) => item !== "" && !isNil(item))
      ? mapped
      : undefined;

    this.setState({ idFilters: newFilter });

    this.sendFilters({ filter: this.state.filters, idFilter: newFilter });
  }

  render() {
    const hiddenCols = this.props.hiddenCols || [];
    return (
      <div
        className={classNames("filterBox", {
          "filterBox--hidden": !this.props.visible,
        })}
      >
        <div className="filterBox--header">
          <FontAwesomeIcon
            icon={faTimes}
            className="filterBox--header--icon"
            onClick={this.props.hide}
          />
          {this.props.headerComponent}
          <FontAwesomeIcon
            icon={faTrash}
            className="filterBox--header--reset-icon"
            onClick={() => this.resetAllFilters()}
          />
        </div>

        <div className="filter-card--container">
          <TaskFilterCard
            ids={this.props.ids}
            updateFilters={(data) => this.updateIdFilters(data)}
            resetFilterHook={this.resetFilterHook}
            filters={this.state.idFilters}
          />
          {this.props.filterable.map((tool, idx) => {
            return (
              <FilterContainer
                resetFilterHook={this.resetFilterHook}
                updateFilters={(data, columnIndex) =>
                  this.updateFilters(idx, columnIndex, data)
                }
                currentFilters={this.state.filters[idx] || []}
                toolName={tool.name}
                filters={tool.columns}
                hiddenCols={hiddenCols[idx]}
                key={`filtercontainer-${idx}`}
              />
            );
          })}
        </div>
      </div>
    );
  }
}<|MERGE_RESOLUTION|>--- conflicted
+++ resolved
@@ -103,15 +103,11 @@
         .flat(3)
         .filter((i) => i !== null && i !== undefined),
     ];
-<<<<<<< HEAD
     if (idFilter && idFilter.length > 0) {
       newFilter.push({ id: "id", values: idFilter });
     }
 
-=======
-    newFilter.push({ id: "id", values: idFilter });
     this.props.addTypeToFilter(newFilter);
->>>>>>> 8392b0b0
     this.props.setFilter(newFilter, true);
   }
 
