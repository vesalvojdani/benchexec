# BenchExec is a framework for reliable benchmarking.
# This file is part of BenchExec.
#
# Copyright (C) 2007-2015  Dirk Beyer
# All rights reserved.
#
# Licensed under the Apache License, Version 2.0 (the "License");
# you may not use this file except in compliance with the License.
# You may obtain a copy of the License at
#
#     http://www.apache.org/licenses/LICENSE-2.0
#
# Unless required by applicable law or agreed to in writing, software
# distributed under the License is distributed on an "AS IS" BASIS,
# WITHOUT WARRANTIES OR CONDITIONS OF ANY KIND, either express or implied.
# See the License for the specific language governing permissions and
# limitations under the License.

# prepare for Python 3
from __future__ import absolute_import, division, print_function, unicode_literals

import collections
import functools
import os
import sys
from benchexec import BenchExecException

# CONSTANTS

# categorization of a run result
# 'correct' and 'wrong' refer to whether the tool's result matches the expected result.
# 'confirmed' and 'unconfirmed' refer to whether the tool's result was confirmed (e.g., by witness validation)
CATEGORY_CORRECT = 'correct'
"""run result given by tool is correct (we use 'correct' instead of 'correct-confirmed')"""

CATEGORY_CORRECT_UNCONFIRMED = 'correct-unconfirmed'
"""run result given by tool is correct but not confirmed"""

CATEGORY_WRONG   = 'wrong'
"""run result given by tool is wrong (we use 'wrong' instead of 'wrong-unconfirmed')"""

#CATEGORY_WRONG_CONFIRMED   = 'wrong-confirmed'
"""run result given by tool is wrong but confirmed by result validation"""

CATEGORY_UNKNOWN = 'unknown'
"""run result given by tool is "unknown" (i.e., no answer)"""

CATEGORY_ERROR   = 'error'
"""tool failed, crashed, or hit a resource limit"""

CATEGORY_MISSING = 'missing'
"""BenchExec could not determine whether run result was correct or wrong
because no property was defined, and no other categories apply."""


# internal property names used in this module (should not contain spaces)
# previously used by SV-COMP (http://sv-comp.sosy-lab.org/2014/rules.php):
_PROP_LABEL =        'unreach-label'
# currently used by SV-COMP (http://sv-comp.sosy-lab.org/2016/rules.php):
_PROP_CALL =         'unreach-call'
_PROP_TERMINATION =  'termination'
_PROP_OVERFLOW =     'no-overflow'
_PROP_DEADLOCK =     'no-deadlock'
_PROP_DEREF =        'valid-deref'
_PROP_FREE =         'valid-free'
_PROP_MEMTRACK =     'valid-memtrack'
_PROP_MEMCLEANUP =     'valid-memcleanup'
# for Java verification:
_PROP_ASSERT =       'assert'
# specification given as an automaton:
_PROP_AUTOMATON =    'observer-automaton'
# for solvers:
_PROP_SAT =          'sat'
# internal meta property
_PROP_MEMSAFETY =    'valid-memsafety'

# possible run results (output of a tool)
RESULT_DONE = 'done'
"""tool terminated properly and true/false does not make sense"""
RESULT_UNKNOWN =            'unknown'
"""tool could not find out an answer due to incompleteness"""
RESULT_ERROR =              'ERROR' # or any other value not listed here
"""tool could not complete due to an error
(it is recommended to instead use a string with more details about the error)"""
RESULT_TRUE_PROP =          'true'
"""property holds"""
RESULT_FALSE_PROP = 'false'
"""property does not hold"""
RESULT_FALSE_REACH =        RESULT_FALSE_PROP + '(' + _PROP_CALL + ')'
_RESULT_FALSE_REACH_OLD =   RESULT_FALSE_PROP + '(reach)'
"""SV-COMP reachability property violated"""
RESULT_FALSE_TERMINATION =  RESULT_FALSE_PROP + '(' + _PROP_TERMINATION + ')'
"""SV-COMP termination property violated"""
RESULT_FALSE_OVERFLOW =     RESULT_FALSE_PROP + '(' + _PROP_OVERFLOW    + ')'
"""SV-COMP overflow property violated"""
RESULT_FALSE_DEADLOCK =     RESULT_FALSE_PROP + '(' + _PROP_DEADLOCK    + ')'
"""deadlock property violated""" # not yet part of SV-COMP
RESULT_FALSE_DEREF =        RESULT_FALSE_PROP + '(' + _PROP_DEREF       + ')'
"""SV-COMP valid-deref property violated"""
RESULT_FALSE_FREE =         RESULT_FALSE_PROP + '(' + _PROP_FREE        + ')'
"""SV-COMP valid-free property violated"""
RESULT_FALSE_MEMTRACK =     RESULT_FALSE_PROP + '(' + _PROP_MEMTRACK    + ')'
"""SV-COMP valid-memtrack property violated"""
RESULT_FALSE_MEMCLEANUP =   RESULT_FALSE_PROP + '(' + _PROP_MEMCLEANUP  + ')'
"""SV-COMP valid-memcleanup property violated"""
RESULT_WITNESS_CONFIRMED =  'witness confirmed'
"""SV-COMP property violated and witness confirmed"""
RESULT_SAT =                'sat'
"""task is satisfiable"""
RESULT_UNSAT =              'unsat'
"""task is unsatisfiable"""

# List of all possible results.
# If a result is not in this list, it is handled as RESULT_CLASS_OTHER.
RESULT_LIST = [RESULT_TRUE_PROP,
               RESULT_FALSE_PROP,
               RESULT_FALSE_REACH,
               _RESULT_FALSE_REACH_OLD,
               RESULT_FALSE_TERMINATION,
               RESULT_FALSE_DEREF, RESULT_FALSE_FREE, RESULT_FALSE_MEMTRACK,
               RESULT_FALSE_MEMCLEANUP,
               RESULT_WITNESS_CONFIRMED,
               RESULT_SAT, RESULT_UNSAT,
               RESULT_FALSE_OVERFLOW, RESULT_FALSE_DEADLOCK
               ]
RESULT_LIST_OTHER = [RESULT_DONE, RESULT_ERROR, RESULT_UNKNOWN]
"""list of unspecific standard results besides true/false"""

# Classification of results
RESULT_CLASS_TRUE    = 'true'
RESULT_CLASS_FALSE   = 'false'
RESULT_CLASS_OTHER = 'other'

# This maps content of property files to property name.
_PROPERTY_NAMES = {'LTL(G ! label(':                    _PROP_LABEL,
                   'LTL(G ! call(__VERIFIER_error()))': _PROP_CALL,
                   'LTL(F end)':                        _PROP_TERMINATION,
                   'LTL(G valid-free)':                 _PROP_FREE,
                   'LTL(G valid-deref)':                _PROP_DEREF,
                   'LTL(G valid-memtrack)':             _PROP_MEMTRACK,
                   'LTL(G valid-memcleanup)':           _PROP_MEMCLEANUP,
                   'OBSERVER AUTOMATON':                _PROP_AUTOMATON,
                   'SATISFIABLE':                       _PROP_SAT,
                   'LTL(G ! overflow)':                 _PROP_OVERFLOW,
                   'LTL(G ! deadlock)':                 _PROP_DEADLOCK,
                  }

# This maps a possible result substring of a file name
# to the expected result string of the tool and the set of properties
# for which this result is relevant.
_FILE_RESULTS = {
              '_true-unreach-label':   (RESULT_TRUE_PROP, {_PROP_LABEL}),
              '_true-unreach-call':    (RESULT_TRUE_PROP, {_PROP_CALL}),
              '_true_assert':          (RESULT_TRUE_PROP, {_PROP_ASSERT}),
              '_true-termination':     (RESULT_TRUE_PROP, {_PROP_TERMINATION}),
              '_true-valid-deref':     (RESULT_TRUE_PROP, {_PROP_DEREF}),
              '_true-valid-free':      (RESULT_TRUE_PROP, {_PROP_FREE}),
              '_true-valid-memtrack':  (RESULT_TRUE_PROP, {_PROP_MEMTRACK}),
              '_true-valid-memcleanup':(RESULT_TRUE_PROP, {_PROP_MEMCLEANUP}),
              '_true-valid-memsafety': (RESULT_TRUE_PROP, {_PROP_DEREF, _PROP_FREE, _PROP_MEMTRACK}),
              '_true-no-overflow':     (RESULT_TRUE_PROP, {_PROP_OVERFLOW}),
              '_true-no-deadlock':     (RESULT_TRUE_PROP, {_PROP_DEADLOCK}),

              '_false-unreach-label':  (RESULT_FALSE_REACH,       {_PROP_LABEL}),
              '_false-unreach-call':   (RESULT_FALSE_REACH,       {_PROP_CALL}),
              '_false_assert':         (RESULT_FALSE_REACH,       {_PROP_ASSERT}),
              '_false-termination':    (RESULT_FALSE_TERMINATION, {_PROP_TERMINATION}),
              '_false-valid-deref':    (RESULT_FALSE_DEREF,       {_PROP_DEREF}),
              '_false-valid-free':     (RESULT_FALSE_FREE,        {_PROP_FREE}),
              '_false-valid-memtrack': (RESULT_FALSE_MEMTRACK,    {_PROP_MEMTRACK}),
              '_false-valid-memcleanup':(RESULT_FALSE_MEMCLEANUP, {_PROP_MEMCLEANUP}),
              '_false-no-overflow':    (RESULT_FALSE_OVERFLOW,    {_PROP_OVERFLOW}),
              '_false-no-deadlock':    (RESULT_FALSE_DEADLOCK,    {_PROP_DEADLOCK}),

              '_sat':                  (RESULT_SAT,   {_PROP_SAT}),
              '_unsat':                (RESULT_UNSAT, {_PROP_SAT}),
              }

_MEMSAFETY_SUBPROPERTIES = {_PROP_DEREF, _PROP_FREE, _PROP_MEMTRACK}

# Map a property to all possible results for it.
_VALID_RESULTS_PER_PROPERTY = {
    _PROP_ASSERT:      {RESULT_TRUE_PROP, RESULT_FALSE_PROP, RESULT_FALSE_REACH},
    _PROP_LABEL:       {RESULT_TRUE_PROP, RESULT_FALSE_PROP, RESULT_FALSE_REACH},
    _PROP_CALL:        {RESULT_TRUE_PROP, RESULT_FALSE_PROP, RESULT_FALSE_REACH},
    _PROP_AUTOMATON:   {RESULT_TRUE_PROP, RESULT_FALSE_PROP, RESULT_FALSE_REACH},
    _PROP_DEREF:       {RESULT_TRUE_PROP, RESULT_FALSE_PROP, RESULT_FALSE_DEREF},
    _PROP_FREE:        {RESULT_TRUE_PROP, RESULT_FALSE_PROP, RESULT_FALSE_FREE},
    _PROP_MEMTRACK:    {RESULT_TRUE_PROP, RESULT_FALSE_PROP, RESULT_FALSE_MEMTRACK},
    _PROP_MEMSAFETY:   {RESULT_TRUE_PROP, RESULT_FALSE_DEREF, RESULT_FALSE_FREE, RESULT_FALSE_MEMTRACK},
    _PROP_MEMCLEANUP:  {RESULT_TRUE_PROP, RESULT_FALSE_PROP, RESULT_FALSE_MEMCLEANUP},
    _PROP_OVERFLOW:    {RESULT_TRUE_PROP, RESULT_FALSE_PROP, RESULT_FALSE_OVERFLOW},
    _PROP_DEADLOCK:    {RESULT_TRUE_PROP, RESULT_FALSE_PROP, RESULT_FALSE_DEADLOCK},
    _PROP_TERMINATION: {RESULT_TRUE_PROP, RESULT_FALSE_PROP, RESULT_FALSE_TERMINATION},
    _PROP_SAT:         {RESULT_SAT, RESULT_UNSAT},
    }

# Score values taken from http://sv-comp.sosy-lab.org/
# (use values 0 to disable scores completely for a given property).
_SCORE_CORRECT_TRUE = 2
_SCORE_CORRECT_UNCONFIRMED_TRUE = 1
_SCORE_CORRECT_FALSE = 1
_SCORE_CORRECT_UNCONFIRMED_FALSE = 0
_SCORE_UNKNOWN = 0
_SCORE_WRONG_FALSE = -16
_SCORE_WRONG_TRUE = -32


ExpectedResult = collections.namedtuple("ExpectedResult", "result subproperty")
"""Stores the expected result and respective information for a task"""

class Property(object):
    """Stores information about a property"""

    def __init__(self, filename, is_well_known, is_svcomp, name, subproperties):
        self.filename = filename
        self.is_well_known = is_well_known
        self.is_svcomp = is_svcomp
        self.name = name
        self.subproperties = subproperties

    @property
    def names(self):
        return self.subproperties or [self.name]

    def compute_score(self, category, result):
        if not self.is_svcomp:
            return 0
        return _svcomp_score(category, result)

    def max_score(self, expected_result):
        """
        Return the maximum possible score for a task that uses this property.
        @param expected_result:
            an ExpectedResult indicating whether the property is expected to hold for the task
        """
        if not self.is_svcomp or not expected_result:
            return 0
        return _svcomp_max_score(expected_result.result)

    def __repr__(self):
        return "{}({self.filename!r}, {self.is_well_known!r}, {self.is_svcomp!r}, {self.name!r}, {self.subproperties!r})".format(self.__class__.__name__, self=self)

    def __str__(self):
        return (("SV-COMP-" if self.is_svcomp else "")
            + "Property "
            + (self.name if self.is_well_known else "from " + self.filename))

    @classmethod
    @functools.lru_cache() # cache because it reads files
    def create(cls, propertyfile, allow_unknown):
        """
        Create a Property instance by attempting to parse the given property file.
        @param propertyfile: A file name of a property file
        @param allow_unknown: Whether to accept unknown properties
        """
        with open(propertyfile) as f:
            content = f.read().strip()

        # parse content for known properties
        is_svcomp = False
        known_properties = []
        only_known_svcomp_property = True

        if content == 'OBSERVER AUTOMATON' or content == 'SATISFIABLE':
            known_properties = [_PROPERTY_NAMES[content]]

        elif content.startswith('CHECK'):
            is_svcomp = True
            for line in filter(None, content.splitlines()):
                if content.startswith('CHECK'):
                    # SV-COMP property, either a well-known one or a new one
                    props_in_line = [
                        prop for (substring, prop) in _PROPERTY_NAMES.items() if substring in line]
                    if len(props_in_line) == 1:
                        known_properties.append(props_in_line[0])
                    else:
                        only_known_svcomp_property = False
                else:
                    # not actually an SV-COMP property file
                    is_svcomp = False
                    known_properties = []
                    break

        # check if some known property content was found
        subproperties = None
        if only_known_svcomp_property and len(known_properties) == 1:
            is_well_known = True
            name = known_properties[0]

        elif only_known_svcomp_property and set(known_properties) == _MEMSAFETY_SUBPROPERTIES:
            is_well_known = True
            name = _PROP_MEMSAFETY
            subproperties = list(known_properties)

        else:
            if not allow_unknown:
                raise BenchExecException(
                    'File "{0}" does not contain a known property.'.format(propertyfile))
            is_well_known = False
            name = os.path.splitext(os.path.basename(propertyfile))[0]

        return cls(propertyfile, is_well_known, is_svcomp, name, subproperties)

    @classmethod
    def create_from_names(cls, property_names):
        """
        Create a Property instance from a list of well-known property names
        @param property_names: a non-empty list of property names
        """
        assert property_names

        if len(property_names) == 1:
            name = property_names[0]
            subproperties = None
        else:
            name = (_PROP_MEMSAFETY if set(property_names) == _MEMSAFETY_SUBPROPERTIES
                    else "unknown property")
            subproperties = list(property_names)

        is_well_known = name in _VALID_RESULTS_PER_PROPERTY.keys()
        is_svcomp = is_well_known and (_PROP_SAT not in property_names)

        return cls(None, is_well_known, is_svcomp, name, subproperties)


def expected_results_of_file(filename):
    """Create a dict of property->ExpectedResult from information encoded in a filename."""
    results = {}
    for (filename_part, (expected_result, for_properties)) in _FILE_RESULTS.items():
        if filename_part in filename:
            expected_result_class = get_result_classification(expected_result)
            assert expected_result_class in {RESULT_CLASS_TRUE, RESULT_CLASS_FALSE}
            expected_result = (expected_result_class == RESULT_CLASS_TRUE)
            subproperty = None
            if len(for_properties) > 1:
                assert for_properties == _MEMSAFETY_SUBPROPERTIES and expected_result
                property = _PROP_MEMSAFETY
            else:
                property = next(iter(for_properties))
                if property in _MEMSAFETY_SUBPROPERTIES and not expected_result:
                    subproperty = property
                    property = _PROP_MEMSAFETY
            if property in results:
                raise BenchExecException(
                    "Duplicate property {} in filename {}".format(property, filename))
            results[property] = ExpectedResult(expected_result, subproperty)
    return results

def _expected_result(filename, checked_properties):
    results = []
    for (filename_part, (expected_result, for_properties)) in _FILE_RESULTS.items():
        if filename_part in filename \
                and for_properties.intersection(checked_properties):
            results.append(expected_result)
    if not results:
        # No expected result for any of the properties
        return None
    if len(results) > 1:
        # Multiple checked properties per file not supported
        return None
    return results[0]


def _svcomp_max_score(expected_result):
    """
    Return the maximum possible score for a task according to the SV-COMP scoring scheme.
    @param expected_result: whether the property is fulfilled for the task or not
    """
    if expected_result == True:
        return _SCORE_CORRECT_TRUE
    elif expected_result == False:
        return _SCORE_CORRECT_FALSE
    return 0

def _svcomp_score(category, result):
    """
    Return the achieved score of a task according to the SV-COMP scoring scheme.
    @param category: result category as determined by get_result_category
    @param result: the result given by the tool
    """
    assert result is not None
    result_class = get_result_classification(result)

    if category == CATEGORY_CORRECT_UNCONFIRMED:
        if result_class == RESULT_CLASS_TRUE:
            return _SCORE_CORRECT_UNCONFIRMED_TRUE
        elif result_class == RESULT_CLASS_FALSE:
            return _SCORE_CORRECT_UNCONFIRMED_FALSE
        else:
            assert False

    elif category == CATEGORY_CORRECT:
        if result_class == RESULT_CLASS_TRUE:
            return _SCORE_CORRECT_TRUE
        elif result_class == RESULT_CLASS_FALSE:
            return _SCORE_CORRECT_FALSE
        else:
            assert False, result

    elif category == CATEGORY_WRONG:
        if result_class == RESULT_CLASS_TRUE:
            return _SCORE_WRONG_TRUE
        elif result_class == RESULT_CLASS_FALSE:
            return _SCORE_WRONG_FALSE
        else:
            assert False

    else:
        return _SCORE_UNKNOWN

def score_for_task(properties, category, result):
    """
    Return the possible score of task, depending on whether the result is correct or not.
    """
    assert result is not None
    if _PROP_SAT in properties:
        return 0
    return _svcomp_score(category, result)


def get_result_classification(result):
    """
    Classify the given result into "true" (property holds),
    "false" (property does not hold), "unknown", and "error".
    @param result: The result given by the tool (needs to be one of the RESULT_* strings to be recognized).
    @return One of RESULT_CLASS_* strings
    """
    if result not in RESULT_LIST:
        if result and result.startswith(RESULT_FALSE_PROP + "(") and result.endswith(")"):
            return RESULT_CLASS_FALSE
        return RESULT_CLASS_OTHER

    if result == RESULT_TRUE_PROP or result == RESULT_SAT:
        return RESULT_CLASS_TRUE
    else:
        return RESULT_CLASS_FALSE


<<<<<<< HEAD
def get_result_category(filename, result, properties):
    """
=======
def get_result_category(expected_results, result, properties):
    '''
>>>>>>> 8d2072b3
    This function determines the relation between actual result and expected result
    for the given file and properties.
    @param filename: The file name of the input file.
    @param result: The result given by the tool (needs to be one of the RESULT_* strings to be recognized).
    @param properties: The list of property names to check.
    @return One of the CATEGORY_* strings.
<<<<<<< HEAD
    """
    assert set(properties).issubset(_VALID_RESULTS_PER_PROPERTY.keys())

    if result not in RESULT_LIST:
        return CATEGORY_ERROR

    if result == RESULT_UNKNOWN:
        return CATEGORY_UNKNOWN

    if _file_is_java(filename) and not properties:
        # Currently, no property files for checking Java programs exist,
        # so we hard-code a check for _PROP_ASSERT for these
        properties = [_PROP_ASSERT]
=======
    '''
    result_class = get_result_classification(result)
    if result_class == RESULT_CLASS_OTHER:
        if result == RESULT_UNKNOWN:
            return CATEGORY_UNKNOWN
        elif result == RESULT_DONE:
            return CATEGORY_MISSING
        else:
            return CATEGORY_ERROR
>>>>>>> 8d2072b3

    if not properties:
        # Without property we cannot return correct or wrong results.
        return CATEGORY_MISSING

    # For now, we have at most one property
    assert len(properties) == 1, properties
    prop = properties[0]

    expected_result = expected_results.get(prop.filename)
    if not expected_result or expected_result.result is None:
        # expected result of task is unknown
        return CATEGORY_MISSING

    if prop.is_well_known:
        # for well-known properties, only support hard-coded results
        is_valid_result = result in _VALID_RESULTS_PER_PROPERTY[prop.name]
    elif expected_result.subproperty:
        is_valid_result = result in {
            RESULT_TRUE_PROP, RESULT_FALSE_PROP + "(" + expected_result.subproperty + ")"}
    else:
        is_valid_result = (result == RESULT_TRUE_PROP) or result.startswith(RESULT_FALSE_PROP)

    if not is_valid_result:
        return CATEGORY_UNKNOWN # result does not match property

    if expected_result.result:
        return CATEGORY_CORRECT if result_class == RESULT_CLASS_TRUE else CATEGORY_WRONG
    else:
        if expected_result.subproperty:
            return CATEGORY_CORRECT if result == RESULT_FALSE_PROP + "(" + expected_result.subproperty + ")" else CATEGORY_WRONG
        else:
            return CATEGORY_CORRECT if result_class == RESULT_CLASS_FALSE else CATEGORY_WRONG
<|MERGE_RESOLUTION|>--- conflicted
+++ resolved
@@ -437,35 +437,15 @@
         return RESULT_CLASS_FALSE
 
 
-<<<<<<< HEAD
-def get_result_category(filename, result, properties):
-    """
-=======
 def get_result_category(expected_results, result, properties):
-    '''
->>>>>>> 8d2072b3
+    """
     This function determines the relation between actual result and expected result
     for the given file and properties.
     @param filename: The file name of the input file.
     @param result: The result given by the tool (needs to be one of the RESULT_* strings to be recognized).
     @param properties: The list of property names to check.
     @return One of the CATEGORY_* strings.
-<<<<<<< HEAD
-    """
-    assert set(properties).issubset(_VALID_RESULTS_PER_PROPERTY.keys())
-
-    if result not in RESULT_LIST:
-        return CATEGORY_ERROR
-
-    if result == RESULT_UNKNOWN:
-        return CATEGORY_UNKNOWN
-
-    if _file_is_java(filename) and not properties:
-        # Currently, no property files for checking Java programs exist,
-        # so we hard-code a check for _PROP_ASSERT for these
-        properties = [_PROP_ASSERT]
-=======
-    '''
+    """
     result_class = get_result_classification(result)
     if result_class == RESULT_CLASS_OTHER:
         if result == RESULT_UNKNOWN:
@@ -474,7 +454,6 @@
             return CATEGORY_MISSING
         else:
             return CATEGORY_ERROR
->>>>>>> 8d2072b3
 
     if not properties:
         # Without property we cannot return correct or wrong results.
