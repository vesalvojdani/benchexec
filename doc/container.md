<!--
This file is part of BenchExec, a framework for reliable benchmarking:
https://github.com/sosy-lab/benchexec

SPDX-FileCopyrightText: 2007-2020 Dirk Beyer <https://www.sosy-lab.org>

SPDX-License-Identifier: Apache-2.0
-->

# BenchExec: Container Mode

> Note: If you are looking for information on running BenchExec inside a
> container, consult [this document](benchexec-in-container.md) instead.

The container mode isolates the benchmarked process from other processes on the same system,
in a similar way as for example Docker isolates applications
(using namespaces for operating-level system virtualization).
This improves reliability of benchmarking and reproducibility of results.
Contrary to using a VM, the application is still executed with native performance,
because it is run directly on the host kernel, without any additional layers.
By using an overlay filesystem (if available), the benchmarked process can still read from the host filesystem,
but not modify any files except where specifically allowed.
You can read more about it in our paper
[Reliable Benchmarking: Requirements and Solutions](https://www.sosy-lab.org/research/pub/2019-STTT.Reliable_Benchmarking_Requirements_and_Solutions.pdf).
There is also an additional tool, `containerexec`,
which is similar to `runexec` but provides only isolation of an application in a container,
but no resource measurements and limitations.

Container mode is available since BenchExec 1.9
and enabled by default since BenchExec 2.0.
It can be disabled with the flag `--no-container` in case of problems,
but instead we recommend configuring and troubleshooting
the container appropriately as described below.

The features of container mode are:

- Processes in the container cannot see and kill processes outside the container.
- Network access is not possible from the container,
  not even communicating with processes on the same host (configurable).
- File-system access can be restricted,
  and write accesses are redirected such that they do not affect the host filesystem (configurable).
  By default, file writes in the container are kept in memory (in a "RAM disk")
  and are not written to disk and not visible outside of the container.
  This reduces disk I/O and increases reproducibility.
  Furthermore, data written to this RAM disk are counted towards the run's memory limit.
- Result files produced by the tool in the container can be collected and copied
  to an output directory afterwards.

Note that while BenchExec containers rely on the same kernel features as similar solutions,
they are not meant as a secure solution for restricting potentially malicious applications.
**Execution of untrusted applications in a BenchExec container is at your own risk.**


## Container Configuration

This section describes how BenchExec configures the container, and how it can be customized.

### Directory Access Modes
The directory tree in the container is based on the directory tree of the host system,
but BenchExec supports isolating the container by preventing read or write access to certain directories.
For each directory in the container one of the following four access modes can be given:

- **hidden**: This host directory is hidden in the container.
  Instead a fresh, empty, writable, memory-backed directory (i.e., an empty RAM disk)
  will be visible in the container in this place.
  Writes to this directory will not be visible on the host.
- **read-only**: This directory is visible in the container, but read-only.
- **overlay**: This directory is visible in the container and
  an [overlay filesystem](https://www.kernel.org/doc/Documentation/filesystems/overlayfs.txt)
  is layered on top of it that redirects all write accesses.
  This means that write accesses are possible in the container, but the effect of any write
  is not visible on the host, only inside the container, and not written to disk.
- **full-access**: This directory is visible and writable in the container,
  and writes will be directly visible on the host.

The respective mode can be specified with the command-line parameters
`--hidden-dir`, `--read-only-dir`, `--overlay-dir`, and `--full-access-dir`.
Directory modes are applied recursively,
i.e., for all subdirectories which do not have a mode specified explicitly.
For the overlay mode, please note the [system requirements](INSTALL.md#kernel-requirements).

The default configuration is `--overlay-dir / --hidden-dir /run --hidden-dir /tmp`,
i.e., to mount an overlay filesystem over all directories except for `/run` and `/tmp`,
which are replaced by empty directories.
Furthermore, all partitions with FAT or NTFS file systems
as well as all autofs and FUSE mount points are mounted read-only,
because overlay does not work for these.

To overwrite the default configuration,
simply specify other directory modes for one or more of these directories.
Note that if you specify a different directory mode for one of them,
the default configuration for the other directories will still be used.
Of course you can always specify additional directory modes for other directories.
So for example, to disable the overlay mount (e.g., on systems that do not support it)
and keep the default modes for `/run` and `/tmp`, simply specify `--read-only-dir /`,
and if additionally you need certain directories to be writable,
add `--full-access-dir ...` for them.

Writes to directories in the hidden and overlay modes will be stored in a fresh RAM disk
(a [tmpfs](https://www.kernel.org/doc/Documentation/filesystems/tmpfs.txt) instance)
and the produced result files will be copied to an output directory after the run
(cf. below for how to customize the latter).
All data stored in such directories are measured as part of the memory consumption of the run
and are counted towards the memory limit:
The sum of the memory consumption of the process(es) of the run
and the sum of the sizes of the existing files written by the run
needs to be always less than the memory limit.
If this is not desired, specify the parameter `--no-tmpfs`.
Note, however, that this parameter has two disadvantages:
With it, writes performed by the tool will produce actual disk I/O,
which decreases reproducibility,
and the tool can fill up the host's filesystem.
Writes to directories in the full-access mode will be performed as if they were done outside of the container,
and thus the same disadvantages apply.

In general, for a good isolation of runs and reproducibility of results,
we advise to use directory access modes that are as restrictive as possible.
In particular, we recommend to use the full-access mode only when absolutely necessary
(maybe on systems that do not support overlays),
and to also hide any directories that might contain cache or configuration files
that could unintentionally influence the run (like the home directory).

### Network Access
By default, a container has no access to the network.
It has a loopback interface such that processes inside the container can communicate with each other,
but there is no connection to any interfaces that are visible outside of the container.
By using `--network-access`, the container can be given full access to the network
like any application running outside of the container has.

### User, Group, and Host Lookups
By default, a container uses its own list of users and groups.
This is done to avoid failures during user lookups if some remote user database is configured
on the system (e.g., NIS or LDAP), and network access is disabled in the container.
For the same reason, DNS lookups for host names are disabled.
All of these can be re-enabled with `--keep-system-config`,
which also lets the container use the same user list as the host.


## Retrieving Result Files
Files written by the executed tool to directories in the hidden or overlay modes
are not visible on the host filesystem.
In order to allow the user to access these files after the benchmarking,
BenchExec copies them into an output directory.

Note that files written to a directory in the full-access mode will not be affected by this
(they already exist on the host filesystem).
If you cannot use the hidden or overlay modes but still need to retrieve output files,
you need to mark some directory as writable with `--full-access-dir`.
But note that this has the disadvantage that the tool can then make arbitrary changes
to existing files and directories at this location,
so full isolation is no longer guaranteed.

Patterns matching the following rules can be given
to select only a subset of created files to be copied:
- A file is retrieved if any of the given patterns match it.
- If the pattern is a relative path (does not start with `/`),
  it is interpreted as relative to the working directory of the tool.
  If all given patterns are relative,
  the directory tree that is created in the output directory will also start at this point.
- Absolute paths are also valid as patterns,
  and in this case the directory tree in the output directory
  will start at the root of the filesystem.
- Relative patterns that traverse upwards out of the working directory (e.g., `..`) are not allowed.
- The shell wildcards `?` and `*` are supported,
  and also the recursive wildcard `**`.
- If a directory is matched by the pattern, all files in the directory will be copied recursively.
- Only regular files are copied; symlinks, empty directories, etc. are ignored.

This means that if you want to retrieve all files written by the tool below its working directory,
use the pattern `.` or `*` (this is the default).
If you want to retrieve all files written anywhere use `/`.
For disabling the retrieval of result files altogether, use the empty string as pattern.

For `containerexec` and `runexec`, the command-line parameters
`--result-files` and `--output-directory` can be used
to specify the pattern(s) for matching result files and the directory where they should be placed.
For `benchexec`, the patterns are given within `<resultfiles>` tags
in the benchmark-definition XML file,
and the result files are placed in a directory besides the result XML file.

<<<<<<< HEAD
=======
## Using BenchExec in a Docker/Podman Container

It is possible to use BenchExec inside other container environments,
but we strongly recommend to use [Podman](https://podman.io/)
(which is compatible with Docker)
because it provides "rootless" containers
(containers started as a regular user without sudo just like BenchExec containers).
To use BenchExec within Podman,
start it as a regular user (not root) and use the following arguments:
```
podman run --security-opt unmask=/proc/* --security-opt seccomp=unconfined ...
```
You may additionally need the arguments documented for
[cgroup usage](INSTALL.md#setting-up-cgroups-in-a-dockerpodman-container).

Using Docker is also possible, but only using the `--privileged` argument.
However, this gives your Docker container *full root access* to the host,
so please also add the `--cap-drop=all` flag,
make sure to use this only with trusted images,
and configure your Docker container such that everything in it
is executed under a different user account, not as root.
BenchExec is not designed to run as root and does not provide
any safety guarantees regarding its container under this circumstances.
<!--
In principle, `--security-opt systempaths=unconfined --security-opt seccomp=unconfined`
should also be sufficient as Docker arguments,
but then mounting within the container still fails.
-->

>>>>>>> 5d7a519d
## Common Problems

Note that for investigating container-related problems, it can be easier to start an interactive shell
in a container with `containerexec` than using `benchexec` or `runexec`.

#### `Cannot execute ...: Unprivileged user namespaces forbidden on this system...`
Unprivileged user namespaces are forbidden on your system
(this is the default on some distributions like Debian, Arch Linux, and CentOS).
Please check the [system requirements](INSTALL.md#kernel-requirements)
how to enable them.

#### `Cannot execute ...: Creating namespace for container mode failed`
It seems your kernel does not support unprivileged user namespaces.
Please check the [system requirements](INSTALL.md#kernel-requirements)
and make sure that the kernel is compiled with `CONFIG_USER_NS`.
Furthermore note that running BenchExec inside other container solutions
such as Docker may or may not work depending on how the outer container
is configured (for example for Docker, `--privileged` is necessary).
You can still use BenchExec if you completely disable the container mode with `--no-container`.

#### `Failed to configure container: [Errno 19] Creating overlay mount for '...' failed: No such device`
Your kernel does not support the overlay filesystem,
please check the [system requirements](INSTALL.md#kernel-requirements).
You can use a different access mode for directories, e.g., with `--read-only-dir /`.
If some directories need to be writable, specify other directory modes for these directories as described above.

#### `Failed to configure container: [Errno 1] Creating overlay mount for '...' failed: Operation not permitted`
Your kernel does not allow mounting the overlay filesystem inside a container.
For this you need either Ubuntu or kernel version 5.11 or newer.
Alternatively, if you cannot use either,
you can use a different access mode for directories, e.g., with `--read-only-dir /`.
If some directories need to be writable, specify other directory modes for these directories as described above.

#### `Failed to configure container: [Errno 22] Creating overlay mount for '...' failed: Invalid argument`
Your kernel does not allow mounting an overlay filesystem in this place.
Often an explanation appears in the system log,
so check for error messages with `journalctl -e -k -g overlayfs`.

One known problem is [this kernel regression](https://github.com/sosy-lab/benchexec/issues/776),
which prevents overlays from being used if there is another mountpoint somewhere below the target directory.
Another limitation of the kernel is that one can only nest overlays twice,
so if you want to run a container inside a container inside a container,
at least one of these needs to use a non-overlay mode for this path.

#### `Cannot change into working directory inside container: [Errno 2] No such file or directory`
Either you have specified an invalid directory as working directory with `--dir`,
or your current directory on the host is hidden inside the container
(note that by default everything below `/tmp` is hidden).
Specify a valid working directory for the container with `--dir`.

#### `Cannot start process: [Errno 2] No such file or directory`
The executable to start was not found in the container.
Make sure that the executable exists and it is visible inside the container
(note that by default everything below `/tmp` is hidden).

#### Problems when accessing files in container: process dies, `Operation not supported`, `No such device or address`
These are symptoms that occur when an overlay is mounted over an NFS share
with several versions of the Linux kernel, including at least kernel versions up to 4.5
([bug report](https://bugs.launchpad.net/ubuntu/+source/linux/+bug/1566471)).
If a kernel upgrade does not help, please use a different access mode for NFS-mounted directories,
such as `--hidden-dir` or `--read-only-dir`.

### BenchExec sometimes hangs if many parallel runs are executed
This happens if we clone the Python process while it is in an inconsistent state.
Make sure to use BenchExec 3.14 or newer,
where [#435](https://github.com/sosy-lab/benchexec/issues/435) is fixed
and a workaround for [#656](https://github.com/sosy-lab/benchexec/issues/656) is present.
If it still occurs, please attach to all child process of BenchExec
with `sudo gdb -p <PID>`, get a stack trace with `bt`,
and [report an issue](https://github.com/sosy-lab/benchexec/issues/new) with as much information as possible.
BenchExec will usually be able to continue if the hanging child process is killed.<|MERGE_RESOLUTION|>--- conflicted
+++ resolved
@@ -178,38 +178,7 @@
 in the benchmark-definition XML file,
 and the result files are placed in a directory besides the result XML file.
 
-<<<<<<< HEAD
-=======
-## Using BenchExec in a Docker/Podman Container
-
-It is possible to use BenchExec inside other container environments,
-but we strongly recommend to use [Podman](https://podman.io/)
-(which is compatible with Docker)
-because it provides "rootless" containers
-(containers started as a regular user without sudo just like BenchExec containers).
-To use BenchExec within Podman,
-start it as a regular user (not root) and use the following arguments:
-```
-podman run --security-opt unmask=/proc/* --security-opt seccomp=unconfined ...
-```
-You may additionally need the arguments documented for
-[cgroup usage](INSTALL.md#setting-up-cgroups-in-a-dockerpodman-container).
-
-Using Docker is also possible, but only using the `--privileged` argument.
-However, this gives your Docker container *full root access* to the host,
-so please also add the `--cap-drop=all` flag,
-make sure to use this only with trusted images,
-and configure your Docker container such that everything in it
-is executed under a different user account, not as root.
-BenchExec is not designed to run as root and does not provide
-any safety guarantees regarding its container under this circumstances.
-<!--
-In principle, `--security-opt systempaths=unconfined --security-opt seccomp=unconfined`
-should also be sufficient as Docker arguments,
-but then mounting within the container still fails.
--->
-
->>>>>>> 5d7a519d
+
 ## Common Problems
 
 Note that for investigating container-related problems, it can be easier to start an interactive shell
