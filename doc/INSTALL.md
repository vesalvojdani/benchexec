--- conflicted
+++ resolved
@@ -2,13 +2,8 @@
 
 ## Download and Installation
 
-<<<<<<< HEAD
 BenchExec requires at least Python 3.4.
-(Then [runexec](runexec.md) tool and module also work with Python 2.7.)
-=======
-BenchExec requires at least Python 3.2.
 (The [runexec](runexec.md) tool and module also works with Python 2.7.)
->>>>>>> 1720253c
 Thus, make sure to use Python 3 for installation as described below,
 otherwise only `runexec` will get installed.
 
