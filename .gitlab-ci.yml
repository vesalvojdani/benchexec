# This file is part of BenchExec, a framework for reliable benchmarking:
# https://github.com/sosy-lab/benchexec
#
# SPDX-FileCopyrightText: 2007-2020 Dirk Beyer <https://www.sosy-lab.org>
#
# SPDX-License-Identifier: Apache-2.0

# To execute a job locally, install gitlab-runner (https://docs.gitlab.com/runner/install/)
# and run the following command:
# gitlab-runner exec docker --docker-privileged --docker-volumes /sys/fs/cgroup:/sys/fs/cgroup:rw --env CI_REGISTRY_IMAGE=registry.gitlab.com/sosy-lab/software/benchexec <<JOB_NAME>>

variables:
  PRIMARY_USER: benchexec
  PIP_CACHE_DIR: "${CI_PROJECT_DIR}/.cache/pip"
  npm_config_cache: "${CI_PROJECT_DIR}/.cache/npm"
  npm_config_prefer_offline: "true"

.pip-cache: &pip-cache
  cache:
    key: "${CI_JOB_NAME}"
    paths:
      - ".cache/pip"

.node-cache: &node-cache
  cache:
    key: "${CI_JOB_NAME}"
    paths:
      - ".cache/npm"

image: ${CI_REGISTRY_IMAGE}/test:python-${PYTHON_VERSION}

stages:
  - images
  - test

.unit-tests: &unit-tests
  stage: test
  before_script:
    # Create user, we do not want to test as root
    - adduser --disabled-login --gecos "" $PRIMARY_USER
    # Activate coverage for subprocesses
    - printf 'import coverage\ncoverage.process_startup()\n' > "/usr/local/lib/python${PYTHON_VERSION}/site-packages/sitecustomize.py"
    # Give $PRIMARY_USER permission to create cgroups
    - test/for_each_of_my_cgroups.sh chgrp $PRIMARY_USER
    - test/for_each_of_my_cgroups.sh chmod g+w $PRIMARY_USER
    - apt install -y libsystemd-dev python-dev
    # Install BenchExec with `dev` dependencies
    - sudo -u $PRIMARY_USER pip install --user ".[dev]"
    # Start lxcfs
    - lxcfs /var/lib/lxcfs &
  script:
    - sudo -u $PRIMARY_USER
        COVERAGE_PROCESS_START=.coveragerc
        coverage run -m nose
  after_script:
    - sudo -u $PRIMARY_USER coverage combine
    - sudo -u $PRIMARY_USER coverage report
    - sudo -u $PRIMARY_USER coverage xml
  tags:
    - privileged
  artifacts:
    paths:
      - coverage.xml

unit-tests:python-3.7:
  <<: *unit-tests
  variables:
    PYTHON_VERSION: '3.7'

unit-tests:python-3.8:
  <<: *unit-tests
  variables:
    PYTHON_VERSION: '3.8'

unit-tests:python-3.9:
  <<: *unit-tests
  variables:
    PYTHON_VERSION: '3.9'

unit-tests:python-3.10:
  <<: *unit-tests
  variables:
    PYTHON_VERSION: '3.10'

unit-tests:python-3.11:
  <<: *unit-tests
  variables:
    PYTHON_VERSION: '3.11'

# Static checks
check-format:
  stage: test
  image: python:3.9
  before_script:
    - pip install 'black<2024'
  script:
    - black . --check --diff
  <<: *pip-cache

flynt:
  # Use flynt (https://github.com/ikamensh/flynt) for converting string formatting to f-strings
  stage: test
  image: python:3.9
  before_script:
    - pip install flynt
  script:
    - flynt . --exclude node_modules --line-length 10000 --aggressive --fail-on-change --dry-run
  <<: *pip-cache

flake8:
  stage: test
  image: python:3.8
  before_script:
    - "pip install 'flake8<6' flake8-awesome"
  script:
    - flake8
  <<: *pip-cache

pytype:
  stage: test
  before_script:
<<<<<<< HEAD
    - apt update
    - apt install -y libsystemd-dev python-dev
    - pip install pystemd coloredlogs pytype
=======
    - pip install pytype
>>>>>>> f7be93ae
  script:
    - pytype -k
  variables:
    PYTHON_VERSION: '3.8'
  cache:
    key: "${CI_JOB_NAME}"
    paths:
      - ".cache/pip"
      - ".pytype"


# For HTML tables, test that bundled files are uptodate
javascript-build:
  stage: test
  image: node:lts
  before_script:
    - cd benchexec/tablegenerator/react-table
    - npm ci
  script:
    - npm run build
    - git diff --stat --exit-code
  artifacts:
    paths:
      - benchexec/tablegenerator/react-table/build
    when: on_failure
  <<: *node-cache

javascript-tests:
  stage: test
  image: node:lts
  before_script:
    - cd benchexec/tablegenerator/react-table
    - npm ci
  script:
    - npm run test
  <<: *node-cache

javascript-eslint:
  stage: test
  image: node:lts
  before_script:
    - cd benchexec/tablegenerator/react-table
    - npm ci
  script:
    - npm run lint
  <<: *node-cache


# check license declarations etc.
reuse:
  stage: test
  image:
    name: fsfe/reuse:latest
    entrypoint: [""]
  script:
    - reuse lint


# Build Docker images
# following this guideline: https://docs.gitlab.com/ee/ci/docker/using_kaniko.html
.build-docker:
  stage: images
  image:
    name: gcr.io/kaniko-project/executor:debug
    entrypoint: [""]
  script:
    - mkdir -p /root/.docker
    - echo "{\"auths\":{\"$CI_REGISTRY\":{\"username\":\"$CI_REGISTRY_USER\",\"password\":\"$CI_REGISTRY_PASSWORD\"}}}" > /kaniko/.docker/config.json
    - /kaniko/executor --dockerfile $CI_PROJECT_DIR/$DOCKERFILE --destination $CI_REGISTRY_IMAGE/$IMAGE
  only:
    - schedules
    - web

build-docker:test:python-3.7:
  extends: .build-docker
  variables:
    DOCKERFILE: test/Dockerfile.python-3.7
    IMAGE: test:python-3.7

build-docker:test:python-3.8:
  extends: .build-docker
  variables:
    DOCKERFILE: test/Dockerfile.python-3.8
    IMAGE: test:python-3.8

build-docker:test:python-3.9:
  extends: .build-docker
  variables:
    DOCKERFILE: test/Dockerfile.python-3.9
    IMAGE: test:python-3.9

build-docker:test:python-3.10:
  extends: .build-docker
  variables:
    DOCKERFILE: test/Dockerfile.python-3.10
    IMAGE: test:python-3.10

build-docker:test:python-3.11:
  extends: .build-docker
  variables:
    DOCKERFILE: test/Dockerfile.python-3.11
    IMAGE: test:python-3.11<|MERGE_RESOLUTION|>--- conflicted
+++ resolved
@@ -43,7 +43,6 @@
     # Give $PRIMARY_USER permission to create cgroups
     - test/for_each_of_my_cgroups.sh chgrp $PRIMARY_USER
     - test/for_each_of_my_cgroups.sh chmod g+w $PRIMARY_USER
-    - apt install -y libsystemd-dev python-dev
     # Install BenchExec with `dev` dependencies
     - sudo -u $PRIMARY_USER pip install --user ".[dev]"
     # Start lxcfs
@@ -119,13 +118,7 @@
 pytype:
   stage: test
   before_script:
-<<<<<<< HEAD
-    - apt update
-    - apt install -y libsystemd-dev python-dev
-    - pip install pystemd coloredlogs pytype
-=======
     - pip install pytype
->>>>>>> f7be93ae
   script:
     - pytype -k
   variables:
