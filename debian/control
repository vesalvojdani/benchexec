Source: benchexec
Section: utils
Priority: optional
Maintainer: Philipp Wendler <debian@philippwendler.de>
Build-Depends: debhelper (>= 9),
               dh-python,
<<<<<<< HEAD
               dh-systemd (>= 1.5),
               python3 (>= 3.4),
=======
               dh-systemd (>= 1.5) | debhelper (>= 9.20160709),
               python3 (>= 3.2),
>>>>>>> 8d2072b3
               python3-setuptools,
               python3-lxml,
               python3-nose,
               python3-tempita
Standards-Version: 3.9.6.1
X-Python3-Version: >= 3.4
Homepage: https://github.com/sosy-lab/benchexec
Vcs-Git: https://github.com/sosy-lab/benchexec.git
Vcs-Browser: https://github.com/sosy-lab/benchexec

Package: benchexec
Architecture: all
Depends: ${python3:Depends}, ${misc:Depends}
Recommends: cpu-energy-meter, python3-coloredlogs
Description: Framework for Reliable Benchmarking and Resource Measurement
 BenchExec allows benchmarking non-interactive tools on Linux systems.
 It measures CPU time, wall time, and memory usage of a tool,
 and allows one to specify limits for these resources.
 It also allows one to limit the CPU cores and (on NUMA systems) memory regions.
 In addition to measuring resource usage, BenchExec can verify
 that the result of the tool was as expected, and extract
 further statistical data from the output. Results from multiple runs
 can be combined into CSV and interactive HTML tables,
 of which the latter provide scatter and quantile plots.
 .
 Contrary to other benchmarking frameworks,
 it is able to reliably measure and limit resource usage of the benchmarked tool
 even if it spawns subprocesses. In order to achieve this,
 it uses the cgroups feature of the Linux kernel
 to correctly handle groups of processes.<|MERGE_RESOLUTION|>--- conflicted
+++ resolved
@@ -4,13 +4,8 @@
 Maintainer: Philipp Wendler <debian@philippwendler.de>
 Build-Depends: debhelper (>= 9),
                dh-python,
-<<<<<<< HEAD
-               dh-systemd (>= 1.5),
+               dh-systemd (>= 1.5) | debhelper (>= 9.20160709),
                python3 (>= 3.4),
-=======
-               dh-systemd (>= 1.5) | debhelper (>= 9.20160709),
-               python3 (>= 3.2),
->>>>>>> 8d2072b3
                python3-setuptools,
                python3-lxml,
                python3-nose,
